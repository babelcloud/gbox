--- conflicted
+++ resolved
@@ -45,7 +45,6 @@
     .object({
       systemPrompt: z
         .string()
-<<<<<<< HEAD
         .default(
           "You are a helpful assistant that can operate Android devices. \n" +
             "You are given an instruction and a background of the task to perform. \n" +
@@ -53,10 +52,6 @@
             "Take your time to analyze the screen and plan your actions carefully. Tips: - You should execute the action directly by the instruction. \n" +
             "- If you see the Keyboard on the bottom of the screen, that means the field you should type is already focused. You should type directly no need to focus on the field."
         )
-        .optional()
-=======
-        .default("You are a helpful assistant that can operate Android devices. You are given an instruction and a background of the task to perform. You can see the current screen in the image. Analyze what you see and determine the next action needed to complete the task. Take your time to analyze the screen and plan your actions carefully. Tips: - You should execute the action directly by the instruction. - If you see the ADB Keyboard on the bottom of the screen, that means the field you should type is already focused. You should type directly no need to focus on the field. - You don't need to take screenshot before or after the action as it will be taken automatically by the action executor.")
->>>>>>> ff4e6d2c
         .describe(
           "System prompt that defines the AI's behavior and capabilities when executing UI actions. \n" +
             "This prompt instructs the AI on how to interpret the screen, understand user instructions, and determine the appropriate UI actions to take. \n" +
