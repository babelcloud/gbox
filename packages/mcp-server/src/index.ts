import { McpServer } from "@modelcontextprotocol/sdk/server/mcp.js";
import { boxTemplate, handleBoxResource } from "./resources.js";
import {
  RUN_PYTHON_TOOL,
  RUN_PYTHON_DESCRIPTION,
  RUN_BASH_TOOL,
  RUN_BASH_DESCRIPTION,
  READ_FILE_TOOL,
  READ_FILE_DESCRIPTION,
  WRITE_FILE_TOOL,
  WRITE_FILE_DESCRIPTION,
  handleRunPython,
  handleRunBash,
  handleReadFile,
  runPythonParams,
  runBashParams,
  readFileParams,
  handleWriteFile,
  writeFileParams,
} from "./tools/index.js";
import type { RequestHandlerExtra } from "@modelcontextprotocol/sdk/shared/protocol.js";
<<<<<<< HEAD
import {
  handleRunTypescript,
  RUN_TYPESCRIPT_DESCRIPTION,
  RUN_TYPESCRIPT_TOOL,
  runTypescriptParams,
} from "./tools/run-typescript.js";
import express from "express";
import { SSEServerTransport } from "@modelcontextprotocol/sdk/server/sse.js";
import { MCPLogger } from "./mcp-logger.js";
=======
import type { LogFn } from "./types.js";
>>>>>>> a549e3f1

let transport: SSEServerTransport | null = null;

const app = express();

// Create MCP server instance
const mcpServer = new McpServer(
  {
    name: "gbox-mcp-server",
    version: "1.0.0",
  },
  {
    capabilities: {
      prompts: {},
      resources: {},
      tools: {},
    },
  }
);

// Create an instance of MCPLogger
const logger = new MCPLogger();

<<<<<<< HEAD
// Register box resource, passing the logger instance
mcpServer.resource("box", boxTemplate(logger), handleBoxResource(logger));

// Register run-python prompt (doesn't use logger directly)
=======
const GBOX_MANUAL = "gbox-manual";
const GBOX_MANUAL_DESCRIPTION = "A manual for the gbox command line tool.";
const GBOX_MANUAL_CONTENT = `
# GBox Manual

## Overview
Gbox is a set of tools that allows you to complete various tasks. All the tools are executed in a sandboxed environment. Gbox is developed by Gru AI.

## Usage
### run-python
If you need to execute a standalone python script, you can use the run-python tool. 

### run-bash
If you need to execute a standalone bash script, you can use the run-bash tool. 

### read-file
If you need to read a file from the sandbox, you can use the read-file tool. 

### write-file
If you need to write a file to the sandbox, you can use the write-file tool. 
`

// Register gbox manual prompt
>>>>>>> a549e3f1
mcpServer.prompt(
  GBOX_MANUAL,
  GBOX_MANUAL_DESCRIPTION,
  (_: RequestHandlerExtra) => {
    return {
      messages: [
        {
          role: "user",
          content: {
            type: "text",
            text: GBOX_MANUAL_CONTENT
          },
        },
      ],
    };
  }
);

<<<<<<< HEAD
// Register tools, passing the logger instance
mcpServer.tool(
  LIST_BOXES_TOOL,
  LIST_BOXES_DESCRIPTION,
  {},
  handleListBoxes(logger)
);
=======
// Register tools

// This is meaningless for now, because we don't have a way to explicitly create a box.
// mcpServer.tool(
//   LIST_BOXES_TOOL,
//   LIST_BOXES_DESCRIPTION,
//   {},
//   handleListBoxes(log)
// );
>>>>>>> a549e3f1

mcpServer.tool(
  READ_FILE_TOOL,
  READ_FILE_DESCRIPTION,
  readFileParams,
  handleReadFile(logger)
);

mcpServer.tool(
  WRITE_FILE_TOOL,
  WRITE_FILE_DESCRIPTION,
  writeFileParams,
  handleWriteFile(log)
);

mcpServer.tool(
  RUN_PYTHON_TOOL,
  RUN_PYTHON_DESCRIPTION,
  runPythonParams,
  handleRunPython(logger)
);

mcpServer.tool(
<<<<<<< HEAD
  RUN_TYPESCRIPT_TOOL,
  RUN_TYPESCRIPT_DESCRIPTION,
  runTypescriptParams,
  handleRunTypescript(logger)
);

mcpServer.tool(
=======
>>>>>>> a549e3f1
  RUN_BASH_TOOL,
  RUN_BASH_DESCRIPTION,
  runBashParams,
  handleRunBash(logger)
);

app.get("/sse", (req, res) => {
  transport = new SSEServerTransport("/messages", res);
  mcpServer.connect(transport);
});

app.post("/messages", (req, res) => {
  if (transport) {
    transport.handlePostMessage(req, res);
  }
});

const port = process.env.PORT || 28090;

app.listen(port, () => {
  console.log(`Server started successfully on port ${port}`);
});<|MERGE_RESOLUTION|>--- conflicted
+++ resolved
@@ -19,19 +19,9 @@
   writeFileParams,
 } from "./tools/index.js";
 import type { RequestHandlerExtra } from "@modelcontextprotocol/sdk/shared/protocol.js";
-<<<<<<< HEAD
-import {
-  handleRunTypescript,
-  RUN_TYPESCRIPT_DESCRIPTION,
-  RUN_TYPESCRIPT_TOOL,
-  runTypescriptParams,
-} from "./tools/run-typescript.js";
 import express from "express";
 import { SSEServerTransport } from "@modelcontextprotocol/sdk/server/sse.js";
 import { MCPLogger } from "./mcp-logger.js";
-=======
-import type { LogFn } from "./types.js";
->>>>>>> a549e3f1
 
 let transport: SSEServerTransport | null = null;
 
@@ -55,12 +45,9 @@
 // Create an instance of MCPLogger
 const logger = new MCPLogger();
 
-<<<<<<< HEAD
 // Register box resource, passing the logger instance
 mcpServer.resource("box", boxTemplate(logger), handleBoxResource(logger));
 
-// Register run-python prompt (doesn't use logger directly)
-=======
 const GBOX_MANUAL = "gbox-manual";
 const GBOX_MANUAL_DESCRIPTION = "A manual for the gbox command line tool.";
 const GBOX_MANUAL_CONTENT = `
@@ -84,7 +71,6 @@
 `
 
 // Register gbox manual prompt
->>>>>>> a549e3f1
 mcpServer.prompt(
   GBOX_MANUAL,
   GBOX_MANUAL_DESCRIPTION,
@@ -103,15 +89,6 @@
   }
 );
 
-<<<<<<< HEAD
-// Register tools, passing the logger instance
-mcpServer.tool(
-  LIST_BOXES_TOOL,
-  LIST_BOXES_DESCRIPTION,
-  {},
-  handleListBoxes(logger)
-);
-=======
 // Register tools
 
 // This is meaningless for now, because we don't have a way to explicitly create a box.
@@ -121,7 +98,6 @@
 //   {},
 //   handleListBoxes(log)
 // );
->>>>>>> a549e3f1
 
 mcpServer.tool(
   READ_FILE_TOOL,
@@ -134,7 +110,7 @@
   WRITE_FILE_TOOL,
   WRITE_FILE_DESCRIPTION,
   writeFileParams,
-  handleWriteFile(log)
+  handleWriteFile(logger)
 );
 
 mcpServer.tool(
@@ -145,16 +121,6 @@
 );
 
 mcpServer.tool(
-<<<<<<< HEAD
-  RUN_TYPESCRIPT_TOOL,
-  RUN_TYPESCRIPT_DESCRIPTION,
-  runTypescriptParams,
-  handleRunTypescript(logger)
-);
-
-mcpServer.tool(
-=======
->>>>>>> a549e3f1
   RUN_BASH_TOOL,
   RUN_BASH_DESCRIPTION,
   runBashParams,
