package cmd

import (
	"encoding/json"
	"fmt"
	"sort"
	"strings"

	"github.com/babelcloud/gbox/packages/cli/internal/daemon"
<<<<<<< HEAD
=======
	"github.com/babelcloud/gbox/packages/cli/internal/util"
>>>>>>> 244f5e09
	"github.com/spf13/cobra"
)

const (
	statusConnected     = "Connected"
	statusReconnecting  = "Reconnecting"
	statusDisconnected  = "Disconnected"
	statusRegistered    = "Registered"
	statusNotRegistered = "Not Registered"
)

type DeviceConnectListOptions struct {
	OutputFormat string
}

// DeviceDTO is the API response structure for devices
type DeviceDTO struct {
	ID                string                 `json:"id"`
	TransportID       string                 `json:"transportId"`
	Serialno          string                 `json:"serialno"`
	AndroidID         string                 `json:"androidId"`
	Platform          string                 `json:"platform"`   // mobile, desktop
	OS                string                 `json:"os"`         // android, linux, windows, macos
	DeviceType        string                 `json:"deviceType"` // physical, emulator, vm
	IsRegistered      bool                   `json:"isRegistered"`
	IsConnected       bool                   `json:"isConnected"`       // true if device is currently connected to AP
	IsReconnecting    bool                   `json:"isReconnecting"`    // true if device is attempting to reconnect
	ReconnectAttempt  int                    `json:"reconnectAttempt"`  // Current reconnection attempt count
	ReconnectMaxRetry int                    `json:"reconnectMaxRetry"` // Maximum reconnection attempts
	RegId             string                 `json:"regId"`
	IsLocal           bool                   `json:"isLocal"`  // true if this is the local desktop device
	Metadata          map[string]interface{} `json:"metadata"` // Device-specific metadata
}

func NewDeviceConnectListCommand() *cobra.Command {
	opts := &DeviceConnectListOptions{}

	cmd := &cobra.Command{
		Use:     "ls [flags]",
		Aliases: []string{"list"},
		Short:   "List all detectable local Android devices and their registration status",
		Long:    "List all detectable local Android devices and their registration status.",
		RunE: func(cmd *cobra.Command, args []string) error {
			return ExecuteDeviceConnectList(cmd, opts)
		},
		Example: `  # List all local Android devices and their registration status:
  gbox device-connect ls

  # List devices in JSON format for scripting:
  gbox device-connect ls --format json`,
	}

	flags := cmd.Flags()
	flags.StringVarP(&opts.OutputFormat, "format", "", "text", "Output format: text (default) or json")

	cmd.RegisterFlagCompletionFunc("format", func(cmd *cobra.Command, args []string, toComplete string) ([]string, cobra.ShellCompDirective) {
		return []string{"text", "json"}, cobra.ShellCompDirectiveNoFileComp
	})

	return cmd
}

func ExecuteDeviceConnectList(cmd *cobra.Command, opts *DeviceConnectListOptions) error {
	if !checkAdbInstalled() {
		printAdbInstallationHint()
		return fmt.Errorf("ADB is not installed or not in your PATH; please install ADB and try again")
	}

<<<<<<< HEAD
	// Use daemon manager to call unified server API
	var response struct {
		Success bool                     `json:"success"`
		Devices []map[string]interface{} `json:"devices"`
	}
	
=======
	if !checkFrpcInstalled() {
		printFrpcInstallationHint()
		return fmt.Errorf("frpc is not installed or not in your PATH; please install frpc and try again")
	}

	// Use daemon manager to call unified server API
	var response struct {
		Success bool        `json:"success"`
		Devices []DeviceDTO `json:"devices"`
	}

>>>>>>> 244f5e09
	if err := daemon.DefaultManager.CallAPI("GET", "/api/devices", nil, &response); err != nil {
		return fmt.Errorf("failed to get available devices: %v", err)
	}
	
	if !response.Success {
		return fmt.Errorf("failed to get devices from server")
	}

<<<<<<< HEAD
	if opts.OutputFormat == "json" {
		return outputDevicesJSONFromAPI(response.Devices)
	}

	return outputDevicesTextFromAPI(response.Devices)
}

func outputDevicesJSONFromAPI(devices []map[string]interface{}) error {
	// Create a simplified JSON output for compatibility
	type SimpleDeviceInfo struct {
		DeviceID         string `json:"device_id"`
		Name             string `json:"name"`
		Type             string `json:"type"`
		ConnectionStatus string `json:"connection_status"`
	}

	var simpleDevices []SimpleDeviceInfo
	for _, device := range devices {
		deviceID, _ := device["id"].(string)
		name, _ := device["ro.product.model"].(string)
		serialNo, _ := device["ro.serialno"].(string)
		isRegistrable, _ := device["isRegistrable"].(bool)
		
		status := statusNotRegistered
		if isRegistrable {
			status = statusRegistered
		}

		deviceType := deviceTypeDevice
		// Check if it's an emulator based on serial number
		if strings.Contains(strings.ToUpper(serialNo), "EMULATOR") {
			deviceType = deviceTypeEmulator
		}

		simpleDevices = append(simpleDevices, SimpleDeviceInfo{
			DeviceID:         deviceID,
			Name:             name,
			Type:             deviceType,
			ConnectionStatus: status,
		})
	}
=======
	if !response.Success {
		return fmt.Errorf("failed to get devices from server")
	}

	if opts.OutputFormat == "json" {
		return outputDevicesJSONFromAPI(response.Devices)
	}

	return outputDevicesTextFromAPI(response.Devices)
}
>>>>>>> 244f5e09

func outputDevicesJSONFromAPI(devices []DeviceDTO) error {
	// Output full DeviceDTO with all fields
	jsonBytes, err := json.MarshalIndent(devices, "", "  ")
	if err != nil {
		return fmt.Errorf("failed to marshal devices to JSON: %v", err)
	}
	fmt.Println(string(jsonBytes))
	return nil
}

<<<<<<< HEAD
func outputDevicesTextFromAPI(devices []map[string]interface{}) error {
=======
func outputDevicesTextFromAPI(devices []DeviceDTO) error {
>>>>>>> 244f5e09
	if len(devices) == 0 {
		fmt.Println("No devices found.")
		return nil
	}

	// Build rows for sorting
	type row struct {
		serial            string
		deviceID          string
		serialOrTransport string
		os                string
		deviceType        string
		status            string
	}
	rows := make([]row, 0, len(devices))
	for _, device := range devices {
<<<<<<< HEAD
		deviceID, _ := device["id"].(string)
		name, _ := device["ro.product.model"].(string)
		
		if len(deviceID) > deviceIDWidth {
			deviceIDWidth = len(deviceID)
		}
		if len(name) > nameWidth {
			nameWidth = len(name)
=======
		deviceID := device.ID
		serialNo := device.Serialno
		transportID := device.TransportID
		isRegistered := device.IsRegistered
		isConnected := device.IsConnected
		isReconnecting := device.IsReconnecting
		reconnectAttempt := device.ReconnectAttempt
		maxRetry := device.ReconnectMaxRetry

		// Determine status based on connection state
		var status string
		if isConnected {
			// Green for Connected
			status = "\x1b[32m" + statusConnected + "\x1b[0m"
		} else if isReconnecting {
			// Cyan for Reconnecting (with attempt info)
			reconnectInfo := fmt.Sprintf("%s (%d/%d)", statusReconnecting, reconnectAttempt, maxRetry)
			status = "\x1b[36m" + reconnectInfo + "\x1b[0m"
		} else if isRegistered && reconnectAttempt >= maxRetry && maxRetry > 0 {
			// Red for Disconnected (max retries reached)
			status = "\x1b[31m" + statusDisconnected + "\x1b[0m"
		} else if isRegistered {
			// Yellow for Registered but not connected
			status = "\x1b[33m" + statusRegistered + "\x1b[0m"
		} else {
			status = statusNotRegistered
		}

		// Get OS and DeviceType from device
		os := device.OS
		if os == "" {
			os = "-"
>>>>>>> 244f5e09
		}

		// Get osVersion from metadata and combine with OS
		osVersion := ""
		if device.Metadata != nil {
			if ov, ok := device.Metadata["osVersion"].(string); ok && ov != "" {
				osVersion = ov
			}
		}

		// Format OS display: capitalize first letter and handle macOS
		osDisplay := os
		if os != "-" && os != "" {
			osLower := strings.ToLower(os)
			switch osLower {
			case "android":
				osDisplay = "Android"
			case "macos":
				osDisplay = "MacOS"
			case "linux":
				osDisplay = "Linux"
			case "windows":
				osDisplay = "Windows"
			default:
				// Capitalize first letter
				if len(os) > 0 {
					osDisplay = strings.ToUpper(os[:1]) + strings.ToLower(os[1:])
				}
			}

			// Append version if available
			if osVersion != "" {
				osDisplay = fmt.Sprintf("%s %s", osDisplay, osVersion)
			}
		}

		deviceType := device.DeviceType
		if deviceType == "" {
			deviceType = "-"
		}

		// Get connectionType from metadata for Android devices
		connectionType := ""
		if device.Metadata != nil {
			if ct, ok := device.Metadata["connectionType"].(string); ok {
				connectionType = ct
			}
		}

<<<<<<< HEAD
	// Print data rows
	for _, device := range devices {
		deviceID, _ := device["id"].(string)
		name, _ := device["ro.product.model"].(string)
		serialNo, _ := device["ro.serialno"].(string)
		isRegistrable, _ := device["isRegistrable"].(bool)
		
		status := statusNotRegistered
		if isRegistrable {
			status = statusRegistered
		}

		deviceType := deviceTypeDevice
		// Check if it's an emulator based on serial number
		if strings.Contains(strings.ToUpper(serialNo), "EMULATOR") {
			deviceType = deviceTypeEmulator
=======
		// Second column: for USB show Serial No; otherwise show Transport ID (full value)
		serialOrTransport := transportID
		if strings.EqualFold(connectionType, "usb") && strings.TrimSpace(serialNo) != "" {
			serialOrTransport = serialNo
		}

		// DEVICE ID should be the remote cloud device ID. Fallback to "-" when empty
		uniqueDeviceID := deviceID
		if strings.TrimSpace(uniqueDeviceID) == "" {
			uniqueDeviceID = "-"
		}

		rows = append(rows, row{
			serial:            device.Serialno,
			deviceID:          uniqueDeviceID,
			serialOrTransport: serialOrTransport,
			os:                osDisplay,
			deviceType:        deviceType,
			status:            status,
		})
	}

	// Sort: by real Serial No first, then by deviceID, then by serial/transport
	sort.Slice(rows, func(i, j int) bool {
		if rows[i].serial != rows[j].serial {
			return rows[i].serial < rows[j].serial
		}
		if rows[i].deviceID != rows[j].deviceID {
			return rows[i].deviceID < rows[j].deviceID
>>>>>>> 244f5e09
		}
		return rows[i].serialOrTransport < rows[j].serialOrTransport
	})

	// Prepare data for RenderTable in sorted order
	tableData := make([]map[string]interface{}, len(rows))
	for i, r := range rows {
		tableData[i] = map[string]interface{}{
			"device_id":           r.deviceID,
			"serial_or_transport": r.serialOrTransport,
			"os":                  r.os,
			"device_type":         r.deviceType,
			"status":              r.status,
		}
	}

<<<<<<< HEAD
		fmt.Printf("%-*s %-*s %-*s %-*s\n",
			deviceIDWidth, deviceID,
			nameWidth, name,
			typeWidth, deviceType,
			statusWidth, status)
=======
	// Define table columns
	columns := []util.TableColumn{
		{Header: "DEVICE ID", Key: "device_id"},
		{Header: "SERIAL NO/TRANSPORT ID", Key: "serial_or_transport"},
		{Header: "OS", Key: "os"},
		{Header: "DEVICE TYPE", Key: "device_type"},
		{Header: "STATUS", Key: "status"},
>>>>>>> 244f5e09
	}

	util.RenderTable(columns, tableData)
	return nil
}<|MERGE_RESOLUTION|>--- conflicted
+++ resolved
@@ -7,10 +7,7 @@
 	"strings"
 
 	"github.com/babelcloud/gbox/packages/cli/internal/daemon"
-<<<<<<< HEAD
-=======
 	"github.com/babelcloud/gbox/packages/cli/internal/util"
->>>>>>> 244f5e09
 	"github.com/spf13/cobra"
 )
 
@@ -79,14 +76,6 @@
 		return fmt.Errorf("ADB is not installed or not in your PATH; please install ADB and try again")
 	}
 
-<<<<<<< HEAD
-	// Use daemon manager to call unified server API
-	var response struct {
-		Success bool                     `json:"success"`
-		Devices []map[string]interface{} `json:"devices"`
-	}
-	
-=======
 	if !checkFrpcInstalled() {
 		printFrpcInstallationHint()
 		return fmt.Errorf("frpc is not installed or not in your PATH; please install frpc and try again")
@@ -98,69 +87,20 @@
 		Devices []DeviceDTO `json:"devices"`
 	}
 
->>>>>>> 244f5e09
 	if err := daemon.DefaultManager.CallAPI("GET", "/api/devices", nil, &response); err != nil {
 		return fmt.Errorf("failed to get available devices: %v", err)
 	}
-	
+
 	if !response.Success {
 		return fmt.Errorf("failed to get devices from server")
 	}
 
-<<<<<<< HEAD
 	if opts.OutputFormat == "json" {
 		return outputDevicesJSONFromAPI(response.Devices)
 	}
 
 	return outputDevicesTextFromAPI(response.Devices)
 }
-
-func outputDevicesJSONFromAPI(devices []map[string]interface{}) error {
-	// Create a simplified JSON output for compatibility
-	type SimpleDeviceInfo struct {
-		DeviceID         string `json:"device_id"`
-		Name             string `json:"name"`
-		Type             string `json:"type"`
-		ConnectionStatus string `json:"connection_status"`
-	}
-
-	var simpleDevices []SimpleDeviceInfo
-	for _, device := range devices {
-		deviceID, _ := device["id"].(string)
-		name, _ := device["ro.product.model"].(string)
-		serialNo, _ := device["ro.serialno"].(string)
-		isRegistrable, _ := device["isRegistrable"].(bool)
-		
-		status := statusNotRegistered
-		if isRegistrable {
-			status = statusRegistered
-		}
-
-		deviceType := deviceTypeDevice
-		// Check if it's an emulator based on serial number
-		if strings.Contains(strings.ToUpper(serialNo), "EMULATOR") {
-			deviceType = deviceTypeEmulator
-		}
-
-		simpleDevices = append(simpleDevices, SimpleDeviceInfo{
-			DeviceID:         deviceID,
-			Name:             name,
-			Type:             deviceType,
-			ConnectionStatus: status,
-		})
-	}
-=======
-	if !response.Success {
-		return fmt.Errorf("failed to get devices from server")
-	}
-
-	if opts.OutputFormat == "json" {
-		return outputDevicesJSONFromAPI(response.Devices)
-	}
-
-	return outputDevicesTextFromAPI(response.Devices)
-}
->>>>>>> 244f5e09
 
 func outputDevicesJSONFromAPI(devices []DeviceDTO) error {
 	// Output full DeviceDTO with all fields
@@ -172,11 +112,7 @@
 	return nil
 }
 
-<<<<<<< HEAD
-func outputDevicesTextFromAPI(devices []map[string]interface{}) error {
-=======
 func outputDevicesTextFromAPI(devices []DeviceDTO) error {
->>>>>>> 244f5e09
 	if len(devices) == 0 {
 		fmt.Println("No devices found.")
 		return nil
@@ -193,16 +129,6 @@
 	}
 	rows := make([]row, 0, len(devices))
 	for _, device := range devices {
-<<<<<<< HEAD
-		deviceID, _ := device["id"].(string)
-		name, _ := device["ro.product.model"].(string)
-		
-		if len(deviceID) > deviceIDWidth {
-			deviceIDWidth = len(deviceID)
-		}
-		if len(name) > nameWidth {
-			nameWidth = len(name)
-=======
 		deviceID := device.ID
 		serialNo := device.Serialno
 		transportID := device.TransportID
@@ -235,7 +161,6 @@
 		os := device.OS
 		if os == "" {
 			os = "-"
->>>>>>> 244f5e09
 		}
 
 		// Get osVersion from metadata and combine with OS
@@ -285,24 +210,6 @@
 			}
 		}
 
-<<<<<<< HEAD
-	// Print data rows
-	for _, device := range devices {
-		deviceID, _ := device["id"].(string)
-		name, _ := device["ro.product.model"].(string)
-		serialNo, _ := device["ro.serialno"].(string)
-		isRegistrable, _ := device["isRegistrable"].(bool)
-		
-		status := statusNotRegistered
-		if isRegistrable {
-			status = statusRegistered
-		}
-
-		deviceType := deviceTypeDevice
-		// Check if it's an emulator based on serial number
-		if strings.Contains(strings.ToUpper(serialNo), "EMULATOR") {
-			deviceType = deviceTypeEmulator
-=======
 		// Second column: for USB show Serial No; otherwise show Transport ID (full value)
 		serialOrTransport := transportID
 		if strings.EqualFold(connectionType, "usb") && strings.TrimSpace(serialNo) != "" {
@@ -332,7 +239,6 @@
 		}
 		if rows[i].deviceID != rows[j].deviceID {
 			return rows[i].deviceID < rows[j].deviceID
->>>>>>> 244f5e09
 		}
 		return rows[i].serialOrTransport < rows[j].serialOrTransport
 	})
@@ -349,13 +255,6 @@
 		}
 	}
 
-<<<<<<< HEAD
-		fmt.Printf("%-*s %-*s %-*s %-*s\n",
-			deviceIDWidth, deviceID,
-			nameWidth, name,
-			typeWidth, deviceType,
-			statusWidth, status)
-=======
 	// Define table columns
 	columns := []util.TableColumn{
 		{Header: "DEVICE ID", Key: "device_id"},
@@ -363,7 +262,6 @@
 		{Header: "OS", Key: "os"},
 		{Header: "DEVICE TYPE", Key: "device_type"},
 		{Header: "STATUS", Key: "status"},
->>>>>>> 244f5e09
 	}
 
 	util.RenderTable(columns, tableData)
