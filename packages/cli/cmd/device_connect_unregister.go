--- conflicted
+++ resolved
@@ -48,14 +48,6 @@
 }
 
 func ExecuteDeviceConnectUnregister(cmd *cobra.Command, opts *DeviceConnectUnregisterOptions, args []string) error {
-<<<<<<< HEAD
-	if !checkAdbInstalled() {
-		printAdbInstallationHint()
-		return fmt.Errorf("ADB is not installed or not in your PATH. Please install ADB and try again.")
-	}
-
-=======
->>>>>>> 244f5e09
 	if opts.All {
 		return unregisterAllDevices()
 	}
@@ -85,48 +77,20 @@
 func unregisterAllDevices() error {
 	// Get devices from daemon manager
 	var response struct {
-<<<<<<< HEAD
-		Success bool                     `json:"success"`
-		Devices []map[string]interface{} `json:"devices"`
-	}
-	
-=======
 		Success bool        `json:"success"`
 		Devices []DeviceDTO `json:"devices"`
 	}
 
->>>>>>> 244f5e09
 	if err := daemon.DefaultManager.CallAPI("GET", "/api/devices", nil, &response); err != nil {
 		return fmt.Errorf("failed to get available devices: %v", err)
 	}
-	
+
 	if !response.Success {
 		return fmt.Errorf("failed to get devices from server")
 	}
 
-	if !response.Success {
-		return fmt.Errorf("failed to get devices from server")
-	}
-
 	unregisteredCount := 0
 	for _, device := range response.Devices {
-<<<<<<< HEAD
-		deviceID, _ := device["id"].(string)
-		name, _ := device["ro.product.model"].(string)
-		connectionType, _ := device["connectionType"].(string)
-		isRegistrable, _ := device["isRegistrable"].(bool)
-		
-		if isRegistrable {
-			fmt.Printf("Unregistering %s (%s, %s)...\n", deviceID, name, connectionType)
-
-			req := map[string]string{"deviceId": deviceID}
-			if err := daemon.DefaultManager.CallAPI("POST", "/api/devices/unregister", req, nil); err != nil {
-				fmt.Printf("Failed to unregister %s: %v\n", deviceID, err)
-				continue
-			}
-
-			fmt.Printf("Device %s unregistered successfully.\n", deviceID)
-=======
 		if device.IsRegistered {
 			// Prefer transport id for API
 			deviceKey := device.TransportID
@@ -157,7 +121,6 @@
 				continue
 			}
 			fmt.Printf("Device %s unregistered successfully.\n", deviceKey)
->>>>>>> 244f5e09
 			unregisteredCount++
 		}
 	}
@@ -171,49 +134,6 @@
 	return nil
 }
 
-<<<<<<< HEAD
-func unregisterDevice(deviceID string) error {
-	// Get device info first to show details
-	var response struct {
-		Success bool                     `json:"success"`
-		Devices []map[string]interface{} `json:"devices"`
-	}
-	
-	if err := daemon.DefaultManager.CallAPI("GET", "/api/devices", nil, &response); err != nil {
-		return fmt.Errorf("failed to get available devices: %v", err)
-	}
-	
-	if !response.Success {
-		return fmt.Errorf("failed to get devices from server")
-	}
-
-	// Find the device to get its details
-	var targetDevice map[string]interface{}
-	for _, device := range response.Devices {
-		if deviceID == device["id"].(string) {
-			targetDevice = device
-			break
-		}
-	}
-	
-	if targetDevice == nil {
-		return fmt.Errorf("device not found: %s", deviceID)
-	}
-
-	model := "Unknown"
-	if m, ok := targetDevice["ro.product.model"].(string); ok {
-		model = m
-	}
-	
-	connectionType := "Unknown"
-	if ct, ok := targetDevice["connectionType"].(string); ok {
-		connectionType = ct
-	}
-
-	fmt.Printf("Unregistering %s (%s, %s)...\n", deviceID, model, connectionType)
-
-	req := map[string]string{"deviceId": deviceID}
-=======
 // unregisterLocalDevice unregisters the local desktop device using saved regId
 func unregisterLocalDevice() error {
 	// Read regId from local file
@@ -292,7 +212,6 @@
 	fmt.Printf("Unregistering %s (%s, %s)...\n", deviceKey, model, connectionType)
 
 	req := map[string]string{"deviceId": deviceKey}
->>>>>>> 244f5e09
 	if err := daemon.DefaultManager.CallAPI("POST", "/api/devices/unregister", req, nil); err != nil {
 		return fmt.Errorf("failed to unregister device: %v", err)
 	}
@@ -305,39 +224,22 @@
 func runInteractiveUnregisterSelection() error {
 	// Get devices from daemon manager
 	var response struct {
-<<<<<<< HEAD
-		Success bool                     `json:"success"`
-		Devices []map[string]interface{} `json:"devices"`
-	}
-	
-=======
 		Success bool        `json:"success"`
 		Devices []DeviceDTO `json:"devices"`
 	}
 
->>>>>>> 244f5e09
 	if err := daemon.DefaultManager.CallAPI("GET", "/api/devices", nil, &response); err != nil {
 		return fmt.Errorf("failed to get available devices: %v", err)
 	}
-	
+
 	if !response.Success {
 		return fmt.Errorf("failed to get devices from server")
 	}
 
-	if !response.Success {
-		return fmt.Errorf("failed to get devices from server")
-	}
-
 	// Filter only registered devices
-<<<<<<< HEAD
-	var registeredDevices []map[string]interface{}
-	for _, device := range response.Devices {
-		if isRegistrable, ok := device["isRegistrable"].(bool); ok && isRegistrable {
-=======
 	var registeredDevices []DeviceDTO
 	for _, device := range response.Devices {
 		if device.IsRegistered {
->>>>>>> 244f5e09
 			registeredDevices = append(registeredDevices, device)
 		}
 	}
@@ -351,28 +253,6 @@
 	fmt.Println()
 
 	for i, device := range registeredDevices {
-<<<<<<< HEAD
-		deviceID, _ := device["id"].(string)
-		model := "Unknown"
-		if m, ok := device["ro.product.model"].(string); ok {
-			model = m
-		}
-		connectionType := "Unknown"
-		if ct, ok := device["connectionType"].(string); ok {
-			connectionType = ct
-		}
-		manufacturer := ""
-		if mfr, ok := device["ro.product.manufacturer"].(string); ok {
-			manufacturer = mfr
-		}
-		
-		fmt.Printf("%d. %s (%s, %s) - %s\n",
-			i+1,
-			deviceID,
-			model,
-			connectionType,
-			manufacturer)
-=======
 		// Get connectionType from metadata
 		var connectionType string
 		if device.Metadata != nil {
@@ -406,7 +286,6 @@
 			deviceKey,
 			model,
 			connectionType)
->>>>>>> 244f5e09
 	}
 
 	fmt.Println()
@@ -420,15 +299,10 @@
 	}
 
 	selectedDevice := registeredDevices[choice-1]
-<<<<<<< HEAD
-	deviceID := selectedDevice["id"].(string)
-	return unregisterDevice(deviceID)
-=======
 	// Prefer transport id for API
 	deviceKey := selectedDevice.TransportID
 	if deviceKey == "" {
 		deviceKey = selectedDevice.Serialno
 	}
 	return unregisterDevice(deviceKey)
->>>>>>> 244f5e09
 }