--- conflicted
+++ resolved
@@ -2,12 +2,6 @@
 
 import (
 	"fmt"
-<<<<<<< HEAD
-	"os/exec"
-
-	"github.com/fatih/color"
-	"github.com/spf13/cobra"
-=======
 	"os"
 	"os/signal"
 	"path/filepath"
@@ -22,66 +16,42 @@
 	"github.com/babelcloud/gbox/packages/cli/internal/daemon"
 	"github.com/babelcloud/gbox/packages/cli/internal/device_connect"
 	"github.com/babelcloud/gbox/packages/cli/internal/profile"
->>>>>>> 244f5e09
 )
 
 // Note: Device client functionality has been moved to daemon.DefaultManager
 // All device operations now go through the unified server API
 
-<<<<<<< HEAD
-// Note: Device client functionality has been moved to daemon.DefaultManager
-// All device operations now go through the unified server API
-=======
 type DeviceConnectOptions struct {
 	DeviceID   string
 	Background bool
 }
->>>>>>> 244f5e09
 
 func NewDeviceConnectCommand() *cobra.Command {
+	opts := &DeviceConnectOptions{}
+
 	cmd := &cobra.Command{
-<<<<<<< HEAD
-		Use:   "device-connect [command]",
-		Short: "Manage remote connections for local Android development devices",
-		Long: `Manage remote connections for local Android development devices.
-=======
 		Use:   "device-connect [device_id] [flags]",
 		Short: "Manage remote connections for local Android/Linux development devices",
 		Long: `Manage remote connections for local Android/Linux development devices.
->>>>>>> 244f5e09
 This command allows you to securely connect Android devices (emulators or physical devices)
 to remote cloud services for remote access and debugging.
 
 If no device ID is provided, an interactive device selection will be shown.`,
 		RunE: func(cmd *cobra.Command, args []string) error {
-			return cmd.Help()
+			return ExecuteDeviceConnect(cmd, opts, args)
 		},
-		Example: `  # Register a device for remote access
-  gbox device-connect register
-
-<<<<<<< HEAD
-  # Register specific device
-  gbox device-connect register abc123xyz456-usb
-=======
+		Example: `  # Interactively select a device to connect
+  gbox device-connect
+
   # Connect to specific device
   gbox device-connect abc123xyz456-usb
 
   # Connect in background mode
   gbox device-connect --background
->>>>>>> 244f5e09
 
   # List all available devices
   gbox device-connect ls
 
-<<<<<<< HEAD
-  # List devices in JSON format
-  gbox device-connect ls --format json
-
-  # Unregister specific device
-  gbox device-connect unregister abc789pqr012-ip`,
-	}
-
-=======
   # Register and connect this Linux machine to AP
   gbox device-connect register local`,
 	}
@@ -90,7 +60,6 @@
 	flags.StringVarP(&opts.DeviceID, "device", "d", "", "Specify the Android device ID to connect")
 	flags.BoolVarP(&opts.Background, "background", "b", false, "Run in background mode")
 
->>>>>>> 244f5e09
 	cmd.AddCommand(
 		NewDeviceConnectRegisterCommand(),
 		NewDeviceConnectListCommand(),
@@ -99,10 +68,6 @@
 
 	return cmd
 }
-<<<<<<< HEAD
-
-
-=======
 func ExecuteDeviceConnect(cmd *cobra.Command, opts *DeviceConnectOptions, args []string) error {
 	debug := os.Getenv("DEBUG") == "true"
 
@@ -657,5 +622,4 @@
 	fmt.Printf("\n💡 Device registered successfully. Use 'gbox device-connect unregister %s' to disconnect when needed.\n", deviceID)
 
 	return nil
-}
->>>>>>> 244f5e09
+}