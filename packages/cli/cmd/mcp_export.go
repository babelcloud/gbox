--- conflicted
+++ resolved
@@ -33,39 +33,10 @@
 func NewMcpExportCommand() *cobra.Command {
 	var mergeTo string
 	var dryRun bool
-<<<<<<< HEAD
-	var serverType string
-=======
->>>>>>> dd63e264
 	var scope string
 
 	cmd := &cobra.Command{
 		Use:   "export",
-<<<<<<< HEAD
-		Short: "Export MCP configuration for Claude Desktop/Cursor",
-		Long: `Export MCP server configuration for Claude Desktop, Cursor, or Claude-Code.
-
-Supports both Linux and Android MCP servers. The Linux server provides general 
-box management capabilities, while the Android server provides Android-specific 
-automation tools including screenshot capture, AI-powered UI actions, and APK management.`,
-
-		Example: `  # Export Linux MCP server configuration (default)
-  gbox mcp export --type linux --merge-to claude
-  
-  # Export Android MCP server configuration  
-  gbox mcp export --type android --merge-to claude
-  
-  # Generate claude mcp add command for claude-code (user scope, default)
-  gbox mcp export --type android --merge-to claude-code
-  
-  # Generate claude mcp add command for claude-code with specific scope
-  gbox mcp export --type android --merge-to claude-code --scope project
-  
-  # Preview configuration without merging
-  gbox mcp export --type android --dry-run`,
-		RunE: func(cmd *cobra.Command, args []string) error {
-			return exportConfig(mergeTo, dryRun, serverType, scope)
-=======
 		Short: "Export MCP configuration for Claude Desktop/Cursor (Android only)",
 		Long: `Export MCP server configuration for Claude Desktop, Cursor, or Claude-Code (Android only).
 
@@ -87,21 +58,12 @@
   gbox mcp export --dry-run`,
 		RunE: func(cmd *cobra.Command, args []string) error {
 			return exportConfig(mergeTo, dryRun, scope)
->>>>>>> dd63e264
 		},
 	}
 
 	cmd.Flags().StringVarP(&mergeTo, "merge-to", "m", "", "Merge configuration into target config file (claude|cursor|claude-code)")
 	cmd.Flags().BoolVarP(&dryRun, "dry-run", "d", false, "Preview merge result without applying changes")
-<<<<<<< HEAD
-	cmd.Flags().StringVarP(&serverType, "type", "t", "android", "MCP server type (linux|android)")
-=======
->>>>>>> dd63e264
 	cmd.Flags().StringVarP(&scope, "scope", "s", "user", "MCP server scope for claude-code (local|project|user)")
-
-	cmd.RegisterFlagCompletionFunc("scope", func(cmd *cobra.Command, args []string, toComplete string) ([]string, cobra.ShellCompDirective) {
-		return []string{"local", "project", "user"}, cobra.ShellCompDirectiveNoFileComp
-	})
 
 	cmd.RegisterFlagCompletionFunc("scope", func(cmd *cobra.Command, args []string, toComplete string) ([]string, cobra.ShellCompDirective) {
 		return []string{"local", "project", "user"}, cobra.ShellCompDirectiveNoFileComp
@@ -166,50 +128,7 @@
 	return info.IsDir()
 }
 
-<<<<<<< HEAD
-func exportConfig(mergeTo string, dryRun bool, serverType string, scope string) error {
-	// Validate server type
-	if serverType != "linux" && serverType != "android" {
-		return fmt.Errorf("invalid server type '%s', must be either 'linux' or 'android'", serverType)
-	}
-
-	// Validate scope only for claude-code
-	if mergeTo == "claude-code" {
-		if scope != "local" && scope != "project" && scope != "user" {
-			return fmt.Errorf("invalid scope '%s', must be either 'local', 'project', or 'user'", scope)
-		}
-	}
-
-	packagesRoot, err := getPackagesRootPath()
-	if err != nil {
-		return fmt.Errorf("failed to find project root: %w", err)
-	}
-
-	var mcpServerDir, serverScript string
-	var serverName string
-
-	// Select server directory and script based on type
-	if serverType == "android" {
-		mcpServerDir = filepath.Join(packagesRoot, "mcp-android-server")
-		serverScript = filepath.Join(mcpServerDir, "dist", "index.js")
-		serverName = "gbox-android"
-	} else {
-		mcpServerDir = filepath.Join(packagesRoot, "mcp-server")
-		serverScript = filepath.Join(mcpServerDir, "dist", "index.js")
-		serverName = "gbox"
-	}
-
-	if _, err := os.Stat(serverScript); os.IsNotExist(err) {
-		return fmt.Errorf("server script not found at %s\nPlease build the MCP server first by running:\n  cd %s && pnpm build", serverScript, mcpServerDir)
-	}
-
-	serverScriptAbs, err := filepath.Abs(serverScript)
-	if err != nil {
-		return fmt.Errorf("failed to get absolute path for server script: %w", err)
-	}
-=======
 func exportConfig(mergeTo string, dryRun bool, scope string) error {
->>>>>>> dd63e264
 	homeDir, err := os.UserHomeDir()
 	if err != nil {
 		return fmt.Errorf("failed to get home directory: %w", err)
@@ -231,11 +150,7 @@
 			return fmt.Errorf("--merge-to target must be either 'claude', 'cursor', or 'claude-code'")
 		}
 		if mergeTo == "claude-code" {
-<<<<<<< HEAD
-			return outputClaudeCodeCommand(serverType, serverScriptAbs, mcpServerDir, dryRun, scope)
-=======
 			return outputClaudeCodeCommand(dryRun, scope)
->>>>>>> dd63e264
 		}
 		targetConfig := claudeConfig
 		if mergeTo == "cursor" {
@@ -249,10 +164,6 @@
 			return fmt.Errorf("failed to merge configurations for '%s': %w", targetConfig, err)
 		}
 		if dryRun {
-<<<<<<< HEAD
-			// Pretty print the final JSON bytes
-=======
->>>>>>> dd63e264
 			var prettyJSON bytes.Buffer
 			if err := json.Indent(&prettyJSON, mergedJSON, "", "  "); err != nil {
 				fmt.Println(string(mergedJSON))
@@ -331,76 +242,6 @@
 }
 
 // outputClaudeCodeCommand outputs the claude mcp add command for claude-code integration
-<<<<<<< HEAD
-func outputClaudeCodeCommand(serverType, serverScriptAbs, mcpServerDir string, dryRun bool, scope string) error {
-	serverName := "gbox"
-	if serverType == "android" {
-		serverName = "gbox-android"
-	}
-
-	// Prepare environment variables
-	var envArgs []string
-	envArgs = append(envArgs, "-e", "MODE=stdio")
-
-	// Build the command arguments
-	var cmdArgs []string
-	cmdArgs = append(cmdArgs, "mcp", "add", serverName)
-	cmdArgs = append(cmdArgs, envArgs...)
-	
-	// Add scope parameter for claude-code
-	cmdArgs = append(cmdArgs, "-s", scope)
-
-	// Check if we're in debug mode
-	if os.Getenv("DEBUG") == "true" {
-		// For debug mode, use pnpm dev
-		cmdArgs = append(cmdArgs, "--", "bash", "-c", fmt.Sprintf("cd %s && pnpm --silent dev", mcpServerDir))
-		
-		if dryRun {
-			fmt.Println("Copy and execute the following command in your target directory:")
-			fmt.Println("----------------------------------------")
-			fmt.Printf("claude %s\n", strings.Join(cmdArgs, " "))
-		} else {
-			return executeClaudeCommand(cmdArgs, serverType)
-		}
-	} else {
-		// For production mode, use the built script
-		cmdArgs = append(cmdArgs, "--", "node", serverScriptAbs)
-		
-		if dryRun {
-			fmt.Println("Copy and execute the following command in your target directory:")
-			fmt.Println("----------------------------------------")
-			fmt.Printf("claude %s\n", strings.Join(cmdArgs, " "))
-		} else {
-			return executeClaudeCommand(cmdArgs, serverType)
-		}
-	}
-
-	if dryRun {
-		fmt.Println()
-		if serverType == "android" {
-			fmt.Println("Note: Android mcp server will automatically use API key from current profile.")
-		}
-	}
-
-	return nil
-}
-
-// executeClaudeCommand executes the claude mcp add command
-func executeClaudeCommand(cmdArgs []string, serverType string) error {
-	// Check if claude command is available
-	claudeCmd := exec.Command("claude", cmdArgs...)
-	claudeCmd.Stdout = os.Stdout
-	claudeCmd.Stderr = os.Stderr
-
-	fmt.Printf("Executing: claude %s\n", strings.Join(cmdArgs, " "))
-	
-	if err := claudeCmd.Run(); err != nil {
-		return fmt.Errorf("failed to execute claude mcp add command: %w", err)
-	}
-
-	fmt.Println("MCP server configuration completed successfully!")
-	if serverType == "android" {
-=======
 func outputClaudeCodeCommand(dryRun bool, scope string) error {
 	serverName := "gbox-android"
 	var envArgs []string
@@ -439,7 +280,6 @@
 
 	fmt.Println("MCP server configuration completed successfully!")
 	if serverName == "gbox-android" {
->>>>>>> dd63e264
 		fmt.Println("Note: Android mcp server will automatically use API key from current profile.")
 	}
 
